# slack-rtm [![ci-status](https://travis-ci.org/casidiablo/slack-rtm.svg?branch=master)](https://travis-ci.org/casidiablo/slack-rtm)

A Clojure library to interact with the [Slack][1] [Real Time Messaging API][2].
It's powered by [`clj-slack`][3] and `core.async`.

## Usage

Include `[slack-rtm "0.1.3"]` in your dependencies. Get a
[Slack token][4] (it can be a bot token too).  Then:

```clojure
(use 'slack-rtm.core)

;; connect to the Real Time Messaging API
(def rtm-conn (connect "your-token"))

;; rtm-conn is a map with publications and channels that
;; allows you to receive and send data to and from Slack.

;; :events-publication allows you to listen for slack events
(def events-publication (:events-publication rtm-conn))

;; let's listen for events of type :pong
(def pong-receiver #(println "got this:" %))
(sub-to-event events-publication :pong pong-receiver)

;; send events to Slack by getting the dispatcher channel
(def dispatcher (:dispatcher rtm-conn))
(send-event dispatcher {:type "ping"})

;; at this point pong-receiver should have been called with a pong response

```

The map returned by `connect` has four items:

- `:start` is map containing the response from the Slack API
  [rtm.start](https://api.slack.com/methods/rtm.start)
  method, which contains data about the current state of the team:

- `:events-publication` is a `core.async` [publication][5] that you can
 use to subscribe to the different kind of [slack event types][6]. You
 can use `core.async`'s `sub` method using as topic the string version
 of the event type (e.g. `"message"`, `"im_open"`, etc.). Or better yet,
 use the `sub-to-event` function that allows you to subscribe both a
 `core.async` channel or an unary function; it also allows you to
 subscribe using keywords (e.g. `:message`, `:im_open`, etc.).

- `:dispatcher` is a `core.async` channel you can use to send events to
slack. You can use `core.async` primitive methods (`>!!`, `>!`, `put!`),
or better yet use `send-event` which automatically adds an `:id` to
the map if none is present.

- `:websocket-publication` is a `core.async` publication that allows
you to subscribe to raw WebSocket callbacks. It support the following
topics: `:on-connect`, `:on-receive`, `:on-binary`, `:on-close`, `:on-error`.
Refer to [stylefruits/gniazdo][7] for information on these.

### Hook subscriptions before connecting

Using `(connect "token")` will connect right away, which means you can
miss events (like the `hello` event) by the time you subscribe. You can
subscribe to any event before the connection has been performed by
specifying a list of `:topics channel-or-function` pairs to `connect`
like this:

```clojure
(connect "token"
         :hello #(prn %)
         :on-close (fn [{:keys [status reason]}] (prn status reason)))
```

<<<<<<< HEAD
### main: wait until the connection is closed

If you are starting the client from a `-main` function then you likely want to wait until the connection is closed before exiting from the function. (All the threads are started in the background and do not prevent main and thus the application from exiting.) You might do something like this:

```clojure
(defn -main []
  (let [{:keys [events-publication dispatcher start]} (connect)]
    ; ...
    (let [c (sub-to-event events-publication :message #(msg-receiver dispatcher %))]
      (loop []
        (a/<!! c)
        (recur)))))
```

Explanation: `sub-to-event` returns a channel that gets closed when the connection is closed.
(You could also use `go-loop` or listen for the `:on-close` event ...)
=======
## Running Tests

Create file ```.slack.clj``` to your home directory with following content:

```clojure
{:slack-rtm "your-legacy-token-her"}
```

You can get yours from [https://api.slack.com/custom-integrations/legacy-tokens](https://api.slack.com/custom-integrations/legacy-tokens).

Run the test suite:

```bash
lein test
```
>>>>>>> e7e9d1eb

## License

Distributed under the WTFPL.


  [1]: http://slack.com
  [2]: https://api.slack.com/rtm
  [3]: https://github.com/julienXX/clj-slack
  [4]: https://api.slack.com/tokens
  [5]: https://clojure.github.io/core.async/#clojure.core.async/pub
  [6]: https://api.slack.com/events
  [7]: https://github.com/stylefruits/gniazdo<|MERGE_RESOLUTION|>--- conflicted
+++ resolved
@@ -70,8 +70,24 @@
          :on-close (fn [{:keys [status reason]}] (prn status reason)))
 ```
 
-<<<<<<< HEAD
-### main: wait until the connection is closed
+## Running Tests
+
+Export a `TOKEN` environment variable with your Slack token or create file
+```.slack.clj``` to your home directory with following content:
+
+```clojure
+{:slack-rtm "your-legacy-token-here"}
+```
+
+You can get yours from [https://api.slack.com/custom-integrations/legacy-tokens](https://api.slack.com/custom-integrations/legacy-tokens).
+
+Run the test suite:
+
+```bash
+lein test
+```
+
+### Wait until the connection is closed
 
 If you are starting the client from a `-main` function then you likely want to wait until the connection is closed before exiting from the function. (All the threads are started in the background and do not prevent main and thus the application from exiting.) You might do something like this:
 
@@ -87,23 +103,6 @@
 
 Explanation: `sub-to-event` returns a channel that gets closed when the connection is closed.
 (You could also use `go-loop` or listen for the `:on-close` event ...)
-=======
-## Running Tests
-
-Create file ```.slack.clj``` to your home directory with following content:
-
-```clojure
-{:slack-rtm "your-legacy-token-her"}
-```
-
-You can get yours from [https://api.slack.com/custom-integrations/legacy-tokens](https://api.slack.com/custom-integrations/legacy-tokens).
-
-Run the test suite:
-
-```bash
-lein test
-```
->>>>>>> e7e9d1eb
 
 ## License
 
